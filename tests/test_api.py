--- conflicted
+++ resolved
@@ -193,7 +193,6 @@
     assert r.json() == [invoice_id]
 
 
-<<<<<<< HEAD
 def test_complete_invoice_workflow(client):
     """Test a complete workflow with multiple invoices"""
     h = {"X-API-KEY": "testkey123", "Content-Type": "application/json"}
@@ -439,7 +438,8 @@
     )
     assert r.status_code == 200
     assert r.json() == []
-=======
+
+
 def test_edit_functionality_endpoints(client):
     """Test that the edit functionality endpoints work correctly."""
     h = {"X-API-KEY": "testkey123", "Content-Type": "application/json"}
@@ -480,5 +480,4 @@
         params={"vendor_name": "EditTestVendor-UPDATED"},
     )
     assert r4.status_code == 200
-    assert r4.json()["accepted_vendor_name"] == "EditTestVendor-UPDATED"
->>>>>>> 90a5e4df
+    assert r4.json()["accepted_vendor_name"] == "EditTestVendor-UPDATED"